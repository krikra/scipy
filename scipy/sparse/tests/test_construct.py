"""test sparse matrix construction functions"""

from numpy import array, kron
from scipy.testing import *


from scipy.sparse import csr_matrix, \
     spidentity, speye, spkron, spdiags, \
     lil_eye, lil_diags

<<<<<<< HEAD

class TestConstructUtils(TestCase):
    def test_spdiags(self):
=======
#TODO check whether format=XXX is respected

class TestConstructUtils(NumpyTestCase):
    def check_spdiags(self):
>>>>>>> 17539212
        diags1 = array( [[ 1, 2, 3, 4, 5]] )
        diags2 = array( [[ 1, 2, 3, 4, 5],
                         [ 6, 7, 8, 9,10]] )
        diags3 = array( [[ 1, 2, 3, 4, 5],
                         [ 6, 7, 8, 9,10],
                         [11,12,13,14,15]] )
       
        cases = []
        cases.append( (diags1,  0,  1, 1, [[1]]) )
        cases.append( (diags1, [0], 1, 1, [[1]]) )
        cases.append( (diags1, [0], 2, 1, [[1],[0]]) )
        cases.append( (diags1, [0], 1, 2, [[1,0]]) )
        cases.append( (diags1, [1], 1, 2, [[0,2]]) )
        cases.append( (diags1,[-1], 1, 2, [[0,0]]) )
        cases.append( (diags1, [0], 2, 2, [[1,0],[0,2]]) )
        cases.append( (diags1,[-1], 2, 2, [[0,0],[1,0]]) )
        cases.append( (diags1, [3], 2, 2, [[0,0],[0,0]]) )
        cases.append( (diags1, [0], 3, 4, [[1,0,0,0],[0,2,0,0],[0,0,3,0]]) )
        cases.append( (diags1, [1], 3, 4, [[0,2,0,0],[0,0,3,0],[0,0,0,4]]) )
        cases.append( (diags1, [2], 3, 5, [[0,0,3,0,0],[0,0,0,4,0],[0,0,0,0,5]]) )

        cases.append( (diags2, [0,2], 3, 3, [[1,0,8],[0,2,0],[0,0,3]]) )
        cases.append( (diags2, [-1,0], 3, 4, [[6,0,0,0],[1,7,0,0],[0,2,8,0]]) )
        cases.append( (diags2, [2,-3], 6, 6, [[0,0,3,0,0,0],
                                              [0,0,0,4,0,0],
                                              [0,0,0,0,5,0],
                                              [6,0,0,0,0,0],
                                              [0,7,0,0,0,0],
                                              [0,0,8,0,0,0]]) )

        cases.append( (diags3, [-1,0,1], 6, 6, [[ 6,12, 0, 0, 0, 0],
                                                [ 1, 7,13, 0, 0, 0],
                                                [ 0, 2, 8,14, 0, 0],
                                                [ 0, 0, 3, 9,15, 0],
                                                [ 0, 0, 0, 4,10, 0],
                                                [ 0, 0, 0, 0, 5, 0]]) )
        cases.append( (diags3, [-4,2,-1], 6, 5, [[ 0, 0, 8, 0, 0],
                                                 [11, 0, 0, 9, 0],
                                                 [ 0,12, 0, 0,10],
                                                 [ 0, 0,13, 0, 0],
                                                 [ 1, 0, 0,14, 0],
                                                 [ 0, 2, 0, 0,15]]) )

        for d,o,m,n,result in cases:
            assert_equal( spdiags(d,o,m,n).todense(), result )
        
           
    def test_identity(self):
        a = spidentity(3)
        b = array([[1, 0, 0], [0, 1, 0], [0, 0, 1]], dtype='d')
        assert_array_equal(a.toarray(), b)

    def test_eye(self):
        a = speye(2, 3 )
        b = array([[1, 0, 0], [0, 1, 0]], dtype='d')
        assert_array_equal(a.toarray(), b)

        a = speye(3, 2)
        b = array([[1, 0], [0, 1], [0, 0]], dtype='d')
        assert_array_equal( a.toarray(), b)

        a = speye(3, 3)
        b = array([[1, 0, 0], [0, 1, 0], [0, 0, 1]], dtype='d')
        assert_array_equal(a.toarray(), b)

    def test_spkron(self):
        cases = []

        cases.append(array([[ 0]]))
        cases.append(array([[-1]]))
        cases.append(array([[ 4]]))
        cases.append(array([[10]]))
        cases.append(array([[0],[0]]))
        cases.append(array([[0,0]]))
        cases.append(array([[1,2],[3,4]]))
        cases.append(array([[0,2],[5,0]]))
        cases.append(array([[0,2,-6],[8,0,14]]))
        cases.append(array([[5,4],[0,0],[6,0]]))
        cases.append(array([[5,4,4],[1,0,0],[6,0,8]]))
        cases.append(array([[0,1,0,2,0,5,8]]))
        cases.append(array([[0.5,0.125,0,3.25],[0,2.5,0,0]]))
        
        for a in cases:
            for b in cases:
                result = spkron(csr_matrix(a),csr_matrix(b)).todense()
                expected = kron(a,b)

                assert_array_equal(result,expected)

    def test_lil_diags(self):
        assert_array_equal(lil_diags([[1,2,3],[4,5],[6]],
                                     [0,1,2],(3,3)).todense(),
                           [[1,4,6],
                            [0,2,5],
                            [0,0,3]])

        assert_array_equal(lil_diags([[6],[4,5],[1,2,3]],
                                     [2,1,0],(3,3)).todense(),
                           [[1,4,6],
                            [0,2,5],
                            [0,0,3]])

        assert_array_equal(lil_diags([[6,7,8],[4,5],[1,2,3]],
                                     [2,1,0],(3,3)).todense(),
                           [[1,4,6],
                            [0,2,5],
                            [0,0,3]])

        assert_array_equal(lil_diags([[1,2,3],[4,5],[6]],
                                     [0,-1,-2],(3,3)).todense(),
                           [[1,0,0],
                            [4,2,0],
                            [6,5,3]])

        assert_array_equal(lil_diags([[6,7,8],[4,5]],
                                     [-2,-1],(3,3)).todense(),
                           [[0,0,0],
                            [4,0,0],
                            [6,5,0]])

if __name__ == "__main__":
    unittest.main()
<|MERGE_RESOLUTION|>--- conflicted
+++ resolved
@@ -8,16 +8,10 @@
      spidentity, speye, spkron, spdiags, \
      lil_eye, lil_diags
 
-<<<<<<< HEAD
+#TODO check whether format=XXX is respected
 
 class TestConstructUtils(TestCase):
-    def test_spdiags(self):
-=======
-#TODO check whether format=XXX is respected
-
-class TestConstructUtils(NumpyTestCase):
     def check_spdiags(self):
->>>>>>> 17539212
         diags1 = array( [[ 1, 2, 3, 4, 5]] )
         diags2 = array( [[ 1, 2, 3, 4, 5],
                          [ 6, 7, 8, 9,10]] )
